--- conflicted
+++ resolved
@@ -45,13 +45,9 @@
         test/snippets/tutorials.cpp
         test/snippets/overview.cpp
         test/snippets/connection_establishment.cpp
-<<<<<<< HEAD
-        test/snippets/dynamic_interface.cpp
-=======
         test/snippets/text_queries.cpp
         test/snippets/prepared_statements.cpp
-        test/snippets/dynamic.cpp
->>>>>>> 5a3a2f40
+        test/snippets/dynamic_interface.cpp
         test/snippets/static.cpp
         test/snippets/multi_resultset.cpp
         test/snippets/multi_function.cpp
