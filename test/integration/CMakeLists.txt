--- conflicted
+++ resolved
@@ -45,14 +45,9 @@
     test/snippets/charsets.cpp
     test/snippets/time_types.cpp
     test/snippets/connection_pool.cpp
-<<<<<<< HEAD
     test/snippets/interfacing_sync_async.cpp
-    test/snippets/sql_formatting.cpp
-    test/snippets/sql_formatting_custom.cpp
-=======
     test/snippets/sql_formatting_advanced.cpp
     test/snippets/sql_formatting_advanced_2.cpp
->>>>>>> 5a3a2f40
     test/snippets/pipeline.cpp
     test/snippets/templated_connection.cpp
 )
