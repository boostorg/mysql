//
// Copyright (c) 2019-2024 Ruben Perez Hidalgo (rubenperez038 at gmail dot com)
//
// Distributed under the Boost Software License, Version 1.0. (See accompanying
// file LICENSE_1_0.txt or copy at http://www.boost.org/LICENSE_1_0.txt)
//

#include <boost/mysql/any_connection.hpp>
#include <boost/mysql/client_errc.hpp>
#include <boost/mysql/connect_params.hpp>
#include <boost/mysql/error_code.hpp>
#include <boost/mysql/execution_state.hpp>
#include <boost/mysql/format_sql.hpp>
#include <boost/mysql/results.hpp>
#include <boost/mysql/ssl_mode.hpp>
#include <boost/mysql/string_view.hpp>

#include <boost/mysql/detail/access.hpp>
#include <boost/mysql/detail/engine_impl.hpp>

#include <boost/mysql/impl/internal/variant_stream.hpp>

#include <boost/asio/local/basic_endpoint.hpp>
#include <boost/test/data/test_case.hpp>

#include <string>

#include "test_common/create_basic.hpp"
#include "test_common/network_result.hpp"
#include "test_common/printing.hpp"
#include "test_integration/any_connection_fixture.hpp"
#include "test_integration/connect_params_builder.hpp"
#include "test_integration/server_features.hpp"
#include "test_integration/spotchecks_helpers.hpp"

// Additional spotchecks for any_connection

using namespace boost::mysql;
using namespace boost::mysql::test;
namespace asio = boost::asio;
using boost::test_tools::per_element;

BOOST_AUTO_TEST_SUITE(test_any_connection)

// any_connection can be used with UNIX sockets
#ifdef BOOST_ASIO_HAS_LOCAL_SOCKETS
BOOST_TEST_DECORATOR(*run_if(&server_features::unix_sockets))
BOOST_FIXTURE_TEST_CASE(unix_sockets, any_connection_fixture)
{
    // Connect
    connect(connect_params_builder().set_unix().build());
    BOOST_TEST(!conn.uses_ssl());

    // We can prepare statements
    auto stmt = conn.async_prepare_statement("SELECT ?", as_netresult).get();
    BOOST_TEST(stmt.num_params() == 1u);

    // We can execute queries
    results r;
    conn.async_execute("SELECT 'abc'", r, as_netresult).validate_no_error();
    BOOST_TEST(r.rows() == makerows(1, "abc"), per_element());

    // We can execute statements
    conn.async_execute(stmt.bind(42), r, as_netresult).validate_no_error();
    BOOST_TEST(r.rows() == makerows(1, 42), per_element());

    // We can get errors
    conn.async_execute("SELECT * FROM bad_table", r, as_netresult)
        .validate_error(
            common_server_errc::er_no_such_table,
            "Table 'boost_mysql_integtests.bad_table' doesn't exist"
        );

    // We can terminate the connection
    conn.async_close(as_netresult).validate_no_error();
}
#endif

// Backslash escapes
BOOST_FIXTURE_TEST_CASE(backslash_escapes, any_connection_fixture)
{
    // Backslash escapes enabled by default
    BOOST_TEST(conn.backslash_escapes());

    // Connect doesn't change the value
    conn.async_connect(connect_params_builder().disable_ssl().build(), as_netresult).validate_no_error();
    BOOST_TEST(conn.backslash_escapes());
    BOOST_TEST(conn.format_opts()->backslash_escapes);

    // Setting the SQL mode to NO_BACKSLASH_ESCAPES updates the value
    results r;
    conn.async_execute("SET sql_mode = 'NO_BACKSLASH_ESCAPES'", r, as_netresult).validate_no_error();
    BOOST_TEST(!conn.backslash_escapes());
    BOOST_TEST(!conn.format_opts()->backslash_escapes);

    // Executing a different statement doesn't change the value
    conn.async_execute("SELECT 1", r, as_netresult).validate_no_error();
    BOOST_TEST(!conn.backslash_escapes());
    BOOST_TEST(!conn.format_opts()->backslash_escapes);

    // Clearing the SQL mode updates the value
    conn.async_execute("SET sql_mode = ''", r, as_netresult).validate_no_error();
    BOOST_TEST(conn.backslash_escapes());
    BOOST_TEST(conn.format_opts()->backslash_escapes);

    // Reconnecting clears the value
    conn.async_execute("SET sql_mode = 'NO_BACKSLASH_ESCAPES'", r, as_netresult).validate_no_error();
    BOOST_TEST(!conn.backslash_escapes());
    BOOST_TEST(!conn.format_opts()->backslash_escapes);
    conn.async_connect(connect_params_builder().disable_ssl().build(), as_netresult).validate_no_error();
    BOOST_TEST(conn.backslash_escapes());
    BOOST_TEST(conn.format_opts()->backslash_escapes);
}

// Max buffer sizes
BOOST_AUTO_TEST_CASE(max_buffer_size)
{
    // Create the connection
    any_connection_params params;
    params.initial_buffer_size = 512u;
    params.max_buffer_size = 512u;
    any_connection_fixture fix(params);

    // Connect
    fix.conn.async_connect(connect_params_builder().disable_ssl().build(), as_netresult).validate_no_error();

    // Reading and writing almost 512 bytes works
    results r;
    auto q = format_sql(fix.conn.format_opts().value(), "SELECT {}", std::string(450, 'a'));
    fix.conn.async_execute(q, r, as_netresult).validate_no_error();
    BOOST_TEST(r.rows() == makerows(1, std::string(450, 'a')), per_element());

    // Trying to write more than 512 bytes fails
    q = format_sql(fix.conn.format_opts().value(), "SELECT LENGTH({})", std::string(512, 'a'));
    fix.conn.async_execute(q, r, as_netresult).validate_error(client_errc::max_buffer_size_exceeded);

    // Trying to read more than 512 bytes fails
    fix.conn.async_execute("SELECT REPEAT('a', 512)", r, as_netresult)
        .validate_error(client_errc::max_buffer_size_exceeded);
}

BOOST_FIXTURE_TEST_CASE(default_max_buffer_size_success, any_connection_fixture)
{
    // Connect
    conn.async_connect(connect_params_builder().disable_ssl().build(), as_netresult).validate_no_error();

    // Reading almost max_buffer_size works
    execution_state st;
    conn.async_start_execution("SELECT 1, REPEAT('a', 0x3f00000)", st, as_netresult).validate_no_error();
    auto rws = conn.async_read_some_rows(st, as_netresult).get();
    BOOST_TEST(rws.at(0).at(1).as_string().size() == 0x3f00000u);
}

BOOST_FIXTURE_TEST_CASE(default_max_buffer_size_error, any_connection_fixture)
{
    // Connect
    conn.async_connect(connect_params_builder().disable_ssl().build(), as_netresult).validate_no_error();

    // Trying to read more than max_buffer_size bytes fails
    results r;
    conn.async_execute("SELECT 1, REPEAT('a', 0x4000000)", r, as_netresult)
        .validate_error(client_errc::max_buffer_size_exceeded);
}

BOOST_DATA_TEST_CASE(naggle_disabled, network_functions_any::sync_and_async())
{
<<<<<<< HEAD
    struct
    {
        string_view name;
        netmaker_connect::signature fn;
    } test_cases[] = {
        {"sync",  netmaker_connect::sync_errc(&any_connection::connect)},
        {"async", connect_fn                                           },
    };

    for (const auto& tc : test_cases)
    {
        BOOST_TEST_CONTEXT(tc.name)
        {
            // Create the connection
            boost::asio::io_context ctx;
            any_connection conn(ctx);

            // Connect
            tc.fn(conn, default_connect_params(ssl_mode::disable)).validate_no_error();

            // Naggle's algorithm was disabled
            asio::ip::tcp::no_delay opt;
            static_cast<detail::engine_impl<detail::variant_stream>&>(
                detail::access::get_impl(conn).get_engine()
            )
                .stream()
                .socket()
                .get_option(opt);
            BOOST_TEST(opt.value() == true);
        }
    }
=======
    // Setup
    netfn_fixture_any fix(sample);

    // Connect
    fix.net.connect(fix.conn, connect_params_builder().disable_ssl().build()).validate_no_error();

    // Naggle's algorithm was disabled
    asio::ip::tcp::no_delay opt;
    static_cast<detail::engine_impl<detail::variant_stream>&>(detail::access::get_impl(fix.conn).get_engine())
        .stream()
        .tcp_socket()
        .get_option(opt);
    BOOST_TEST(opt.value() == true);
>>>>>>> 820e10ed
}

BOOST_AUTO_TEST_SUITE_END()<|MERGE_RESOLUTION|>--- conflicted
+++ resolved
@@ -164,39 +164,6 @@
 
 BOOST_DATA_TEST_CASE(naggle_disabled, network_functions_any::sync_and_async())
 {
-<<<<<<< HEAD
-    struct
-    {
-        string_view name;
-        netmaker_connect::signature fn;
-    } test_cases[] = {
-        {"sync",  netmaker_connect::sync_errc(&any_connection::connect)},
-        {"async", connect_fn                                           },
-    };
-
-    for (const auto& tc : test_cases)
-    {
-        BOOST_TEST_CONTEXT(tc.name)
-        {
-            // Create the connection
-            boost::asio::io_context ctx;
-            any_connection conn(ctx);
-
-            // Connect
-            tc.fn(conn, default_connect_params(ssl_mode::disable)).validate_no_error();
-
-            // Naggle's algorithm was disabled
-            asio::ip::tcp::no_delay opt;
-            static_cast<detail::engine_impl<detail::variant_stream>&>(
-                detail::access::get_impl(conn).get_engine()
-            )
-                .stream()
-                .socket()
-                .get_option(opt);
-            BOOST_TEST(opt.value() == true);
-        }
-    }
-=======
     // Setup
     netfn_fixture_any fix(sample);
 
@@ -207,10 +174,9 @@
     asio::ip::tcp::no_delay opt;
     static_cast<detail::engine_impl<detail::variant_stream>&>(detail::access::get_impl(fix.conn).get_engine())
         .stream()
-        .tcp_socket()
+        .socket()
         .get_option(opt);
     BOOST_TEST(opt.value() == true);
->>>>>>> 820e10ed
 }
 
 BOOST_AUTO_TEST_SUITE_END()