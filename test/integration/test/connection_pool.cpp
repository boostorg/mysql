//
// Copyright (c) 2019-2024 Ruben Perez Hidalgo (rubenperez038 at gmail dot com)
//
// Distributed under the Boost Software License, Version 1.0. (See accompanying
// file LICENSE_1_0.txt or copy at http://www.boost.org/LICENSE_1_0.txt)
//

#include <boost/mysql/client_errc.hpp>
#include <boost/mysql/connection_pool.hpp>
#include <boost/mysql/diagnostics.hpp>
#include <boost/mysql/error_code.hpp>
#include <boost/mysql/pool_params.hpp>
#include <boost/mysql/results.hpp>
#include <boost/mysql/ssl_mode.hpp>
#include <boost/mysql/string_view.hpp>

#include <boost/asio/any_io_executor.hpp>
#include <boost/asio/awaitable.hpp>
#include <boost/asio/cancel_after.hpp>
#include <boost/asio/co_spawn.hpp>
#include <boost/asio/deferred.hpp>
#include <boost/asio/error.hpp>
#include <boost/asio/io_context.hpp>
#include <boost/asio/ssl/context.hpp>
#include <boost/asio/strand.hpp>
#include <boost/test/data/test_case.hpp>
#include <boost/test/unit_test.hpp>

#include <chrono>
#include <cstddef>
#include <exception>
#include <memory>
#include <stdexcept>
#include <utility>

#include "test_common/ci_server.hpp"
#include "test_common/create_basic.hpp"
#include "test_common/io_context_fixture.hpp"
#include "test_common/network_result.hpp"
#include "test_common/printing.hpp"
#include "test_common/tracker_executor.hpp"
#include "test_integration/run_coro.hpp"
#include "test_integration/server_features.hpp"

using namespace boost::mysql;
using namespace boost::mysql::test;
using boost::test_tools::per_element;
namespace data = boost::unit_test::data;
namespace asio = boost::asio;

BOOST_AUTO_TEST_SUITE(test_connection_pool)

pool_params create_pool_params(std::size_t max_size = 151)
{
    pool_params res;
    res.server_address.emplace_host_and_port(get_hostname());
    res.username = integ_user;
    res.password = integ_passwd;
    res.database = integ_db;
    res.ssl = ssl_mode::disable;
    res.max_size = max_size;
    return res;
}

static void check_run(error_code ec)
{
    // Should complete successfully
    BOOST_TEST(ec == error_code());

    // Should never complete immediately
    BOOST_TEST(!is_initiation_function());
}

struct fixture : io_context_fixture
{
    // async_get_connection actually passes nullptr as diagnostics* to initiation
    // functions if no diagnostics is provided (unlike any_connection)
    diagnostics diag;
    results r;
};

// The pool and individual connections use the correct executors
BOOST_FIXTURE_TEST_CASE(pool_executors, fixture)
{
    // Create two different executors
    asio::any_io_executor pool_ex = asio::make_strand(ctx);
    asio::any_io_executor conn_ex = ctx.get_executor();
    BOOST_TEST((pool_ex != conn_ex));

    // Create and run the pool
    connection_pool pool(pool_executor_params{pool_ex, conn_ex}, create_pool_params());
    auto run_result = pool.async_run(as_netresult);

    // Get a connection
    auto conn = pool.async_get_connection(diag, as_netresult).get();

    // Check executors
    BOOST_TEST((pool.get_executor() == pool_ex));
    BOOST_TEST((conn->get_executor() == conn_ex));

    // Cleanup the pool
    pool.cancel();
    std::move(run_result).validate_no_error_nodiag();
}

BOOST_FIXTURE_TEST_CASE(pool_executors_thread_safe, fixture)
{
    // Create and run the pool
    auto params = create_pool_params();
    params.thread_safe = true;
    connection_pool pool(ctx, create_pool_params());
    auto run_result = pool.async_run(as_netresult);

    // Get a connection
    auto conn = pool.async_get_connection(diag, as_netresult).get();

    // Check executors. The internal strand is never exposed,
    // and doesn't get propagated to connections
    BOOST_TEST((pool.get_executor() == ctx.get_executor()));
    BOOST_TEST((conn->get_executor() == ctx.get_executor()));

    // Cleanup the pool
    pool.cancel();
    std::move(run_result).validate_no_error_nodiag();
}

BOOST_DATA_TEST_CASE_F(fixture, return_connection_with_reset, data::make({false, true}))
{
    // Create a pool with max_size 1, so the same connection gets always returned
    auto params = create_pool_params(1);
    params.thread_safe = sample;
    connection_pool pool(ctx, std::move(params));
    auto run_result = pool.async_run(as_netresult);

    // Get a connection
    auto conn = pool.async_get_connection(diag, as_netresult).get();

    // Alter session state
    BOOST_TEST_REQUIRE(conn.valid());
    conn->async_execute("SET @myvar = 'abc'", r, as_netresult).validate_no_error();

    // Return the connection
    conn = pooled_connection();

    // Get the same connection again
    conn = pool.async_get_connection(diag, as_netresult).get();

    // The same connection is returned, but session state has been cleared
    BOOST_TEST_REQUIRE(conn.valid());
    conn->async_execute("SELECT @myvar", r, as_netresult).validate_no_error();
    BOOST_TEST(r.rows() == makerows(1, nullptr), per_element());

    // Cleanup the pool
    pool.cancel();
    std::move(run_result).validate_no_error_nodiag();
}

BOOST_DATA_TEST_CASE_F(fixture, return_connection_without_reset, data::make({false, true}))
{
    // Create a connection pool with max_size 1, so the same connection gets always returned
    auto params = create_pool_params(1);
    params.thread_safe = sample;
    connection_pool pool(ctx, std::move(params));
    auto run_result = pool.async_run(as_netresult);

    // Get a connection
    auto conn = pool.async_get_connection(diag, as_netresult).get();

    // Alter session state
    BOOST_TEST_REQUIRE(conn.valid());
    conn->async_execute("SET @myvar = 'abc'", r, as_netresult).validate_no_error();

    // Return the connection
    conn.return_without_reset();
    BOOST_TEST(!conn.valid());

    // Get the same connection again
    conn = pool.async_get_connection(diag, as_netresult).get();

    // The same connection is returned, and no reset has been issued
    BOOST_TEST_REQUIRE(conn.valid());
    conn->async_execute("SELECT @myvar", r, as_netresult).validate_no_error();
    BOOST_TEST(r.rows() == makerows(1, "abc"), per_element());

    // Cleanup the pool
    pool.cancel();
    std::move(run_result).validate_no_error_nodiag();
}

// pooled_connection destructor is equivalent to return_connection with reset
BOOST_FIXTURE_TEST_CASE(pooled_connection_destructor, fixture)
{
    // Create a connection pool with max_size 1, so the same connection gets always returned
    connection_pool pool(ctx, create_pool_params(1));
    auto run_result = pool.async_run(as_netresult);

    {
        // Get a connection
        auto conn = pool.async_get_connection(diag, as_netresult).get();

        // Alter session state
        BOOST_TEST_REQUIRE(conn.valid());
        conn->async_execute("SET @myvar = 'abc'", r, as_netresult).validate_no_error();
    }

    // Get the same connection again
    auto conn = pool.async_get_connection(diag, as_netresult).get();

    // The same connection is returned, but session state has been cleared
    BOOST_TEST_REQUIRE(conn.valid());
    conn->async_execute("SELECT @myvar", r, as_netresult).validate_no_error();
    BOOST_TEST(r.rows() == makerows(1, nullptr), per_element());

    // Cleanup the pool
    pool.cancel();
    std::move(run_result).validate_no_error_nodiag();
}

// Pooled connections use utf8mb4
static void validate_charset(any_connection& conn)
{
    // The connection knows its using utf8mb4
    BOOST_TEST(conn.current_character_set()->name == "utf8mb4");
    BOOST_TEST(conn.format_opts()->charset.name == "utf8mb4");

    // The connection is actually using utf8mb4
    results r;
    conn.async_execute(
            "SELECT @@character_set_client, @@character_set_connection, @@character_set_results",
            r,
            as_netresult
    )
        .validate_no_error();
    BOOST_TEST(r.rows() == makerows(3, "utf8mb4", "utf8mb4", "utf8mb4"), per_element());
}

BOOST_FIXTURE_TEST_CASE(charset, fixture)
{
    // Create and run the pool
    connection_pool pool(ctx, create_pool_params(1));
    auto run_result = pool.async_run(as_netresult);

    // Get a connection
    auto conn = pool.async_get_connection(diag, as_netresult).get();
    validate_charset(conn.get());

    // Return the connection and retrieve it again
    conn = pooled_connection();
    conn = pool.async_get_connection(diag, as_netresult).get();
    validate_charset(conn.get());

    // Return the connection without reset and retrieve it again
    conn.return_without_reset();
    conn = pool.async_get_connection(diag, as_netresult).get();
    validate_charset(conn.get());

    // Cleanup the pool
    pool.cancel();
    std::move(run_result).validate_no_error_nodiag();
}

BOOST_FIXTURE_TEST_CASE(connections_created_if_required, fixture)
{
    connection_pool pool(ctx, create_pool_params());
    auto run_result = pool.async_run(as_netresult);

    // Get a connection
    auto conn1 = pool.async_get_connection(diag, as_netresult).get();

    // Check that it works
    BOOST_TEST_REQUIRE(conn1.valid());
    conn1->async_execute("SET @myvar = '1'", r, as_netresult).validate_no_error();

    // Get another connection. This will create a new one, since the first one is in use
    auto conn2 = pool.async_get_connection(diag, as_netresult).get();

    // Check that it works
    BOOST_TEST_REQUIRE(conn1.valid());
    conn2->async_execute("SET @myvar = '2'", r, as_netresult).validate_no_error();

    // They are different connections
    conn1->async_execute("SELECT @myvar", r, as_netresult).validate_no_error();
    BOOST_TEST(r.rows() == makerows(1, "1"), per_element());
    conn2->async_execute("SELECT @myvar", r, as_netresult).validate_no_error();
    BOOST_TEST(r.rows() == makerows(1, "2"), per_element());

    // Cleanup the pool
    pool.cancel();
    std::move(run_result).validate_no_error_nodiag();
}

BOOST_FIXTURE_TEST_CASE(connection_upper_limit, fixture)
{
    connection_pool pool(ctx, create_pool_params(1));
    auto run_result = pool.async_run(as_netresult);

    // Get a connection
    auto conn = pool.async_get_connection(diag, as_netresult).get();

    // Getting another connection will block until one is returned.
    // Since we won't return the one we have, the function time outs
    pool.async_get_connection(diag, asio::cancel_after(std::chrono::milliseconds(1), asio::deferred))(
            as_netresult
    )
        .validate_error(client_errc::no_connection_available);

    // Cleanup the pool
    pool.cancel();
    std::move(run_result).validate_no_error_nodiag();
}

BOOST_FIXTURE_TEST_CASE(cancel_run, fixture)
{
    // Construct a pool and run it
    connection_pool pool(ctx, create_pool_params());
    auto run_result = pool.async_run(as_netresult);

    // Get a connection
    auto conn = pool.async_get_connection(diag, as_netresult).get();

    // Cancel. This will make run() return
    pool.cancel();
    std::move(run_result).validate_no_error_nodiag();

    // Cancel again does nothing
    pool.cancel();
}

// If the pool is cancelled before calling run, cancel still has effect
BOOST_FIXTURE_TEST_CASE(cancel_before_run, fixture)
{
    // Create a pool
    connection_pool pool(ctx, create_pool_params());

    // Cancel
    pool.cancel();

    // Run returns immediately
    pool.async_run(as_netresult).validate_no_error_nodiag();
}

BOOST_DATA_TEST_CASE_F(fixture, cancel_get_connection, data::make({false, true}))
{
    // Construct a pool and run it
    auto params = create_pool_params(1);
    params.thread_safe = sample;
    connection_pool pool(ctx, std::move(params));
    auto run_result = pool.async_run(as_netresult);

    // Get a connection
    auto conn = pool.async_get_connection(diag, as_netresult).get();

    // Try to get a new one. This will not complete, since there is no room for more connections
    diagnostics diag2;
    auto getconn_result = pool.async_get_connection(diag2, as_netresult);

    // Cancel. This will make run and get_connection return
    pool.cancel();
    std::move(run_result).validate_no_error_nodiag();
    std::move(getconn_result).validate_error(client_errc::pool_cancelled);

    // Calling get_connection after cancel will error
    pool.async_get_connection(diag, as_netresult).validate_error(client_errc::pool_cancelled);
}

<<<<<<< HEAD
=======
BOOST_FIXTURE_TEST_CASE(get_connection_pool_not_running, fixture)
{
    // Create a pool but don't run it
    connection_pool pool(ctx, create_pool_params());

    // Getting a connection fails immediately with a descriptive error code
    pool.async_get_connection(diag, as_netresult).validate_error(client_errc::pool_not_running);
}

>>>>>>> e39c9785
// Having a valid pooled_connection alive extends the pool's lifetime
BOOST_DATA_TEST_CASE_F(fixture, pooled_connection_extends_pool_lifetime, data::make({false, true}))
{
    auto params = create_pool_params();
    params.thread_safe = sample;
    std::unique_ptr<connection_pool> pool(new connection_pool(ctx, std::move(params)));

    // Run the pool
    auto run_result = pool->async_run(as_netresult);

    // Get a connection
    auto conn = pool->async_get_connection(diag, as_netresult).get();

    // Cancel and destroy
    pool->cancel();
    pool.reset();

    // Wait for run to exit, since run extends lifetime, too
    std::move(run_result).validate_no_error_nodiag();

    // The connection we got can still be used and returned
    // In thread-safe mode, strand dispatching doesn't cause lifetime problems
    conn->async_ping(as_netresult).validate_no_error();
    conn.return_without_reset();
}

// Having a packaged async_get_connection op extends lifetime
BOOST_FIXTURE_TEST_CASE(async_get_connection_initation_extends_pool_lifetime, fixture)
{
    std::unique_ptr<connection_pool> pool(new connection_pool(ctx, create_pool_params()));

    // Create a packaged op
    auto op = pool->async_get_connection(diag, boost::asio::deferred);

    // Destroy the pool
    pool.reset();

    // We can run the operation without crashing, since it extends lifetime
    std::move(op)(as_netresult).validate_error(client_errc::pool_not_running);
}

// In thread-safe mode, cancel() is dispatched to the strand, and doesn't cause lifetime issues
BOOST_FIXTURE_TEST_CASE(cancel_extends_pool_lifetime, fixture)
{
    auto params = create_pool_params();
    params.thread_safe = true;
    std::unique_ptr<connection_pool> pool(new connection_pool(ctx, std::move(params)));

    // Cancel
    pool->cancel();

    // Destroy the pool
    pool.reset();

    // Dispatch any pending handler. We didn't crash
    ctx.poll();
}

// Spotcheck: the overload without diagnostics work
BOOST_FIXTURE_TEST_CASE(get_connection_no_diag, fixture)
{
    connection_pool pool(ctx, create_pool_params());
    auto run_result = pool.async_run(as_netresult);

    auto conn = pool.async_get_connection(as_netresult).get_nodiag();
    conn->async_ping(as_netresult).validate_no_error();

    // Cleanup the pool
    pool.cancel();
    std::move(run_result).validate_no_error_nodiag();
}

#ifdef BOOST_ASIO_HAS_LOCAL_SOCKETS
// Spotcheck: pool works with unix sockets, too
BOOST_TEST_DECORATOR(*run_if(&server_features::unix_sockets))
BOOST_FIXTURE_TEST_CASE(unix_sockets, fixture)
{
    // Create and run the pool
    auto params = create_pool_params();
    params.server_address.emplace_unix_path(default_unix_path);
    connection_pool pool(ctx, std::move(params));
    auto run_result = pool.async_run(as_netresult);

    // Get a connection
    auto conn = pool.async_get_connection(diag, as_netresult).get();

    // Verify that works
    BOOST_TEST_REQUIRE(conn.valid());
    conn->async_ping(as_netresult).validate_no_error();

    // Cleanup the pool
    pool.cancel();
    std::move(run_result).validate_no_error_nodiag();
}
#endif

// Spotcheck: pool works with TLS
BOOST_FIXTURE_TEST_CASE(ssl, fixture)
{
    // Create and run the pool
    auto params = create_pool_params();
    params.ssl = ssl_mode::require;
    connection_pool pool(ctx, std::move(params));
    auto run_result = pool.async_run(as_netresult);

    // Get a connection
    auto conn = pool.async_get_connection(diag, as_netresult).get();

    // Verify that works
    BOOST_TEST_REQUIRE(conn.valid());
    conn->async_ping(as_netresult).validate_no_error();

    // Cleanup the pool
    pool.cancel();
    std::move(run_result).validate_no_error_nodiag();
}

// Spotcheck: custom ctor params (SSL context and buffer size) can be passed to the connection pool
BOOST_FIXTURE_TEST_CASE(custom_ctor_params, fixture)
{
    // Create and run the pool
    auto params = create_pool_params();
    params.ssl = ssl_mode::require;
    params.ssl_ctx.emplace(asio::ssl::context::sslv23_client);
    params.initial_buffer_size = 16u;
    connection_pool pool(ctx, std::move(params));
    auto run_result = pool.async_run(as_netresult);

    // Get a connection
    auto conn = pool.async_get_connection(diag, as_netresult).get();

    // Verify that works
    BOOST_TEST_REQUIRE(conn.valid());
    conn->async_ping(as_netresult).validate_no_error();

    // Cleanup the pool
    pool.cancel();
    std::move(run_result).validate_no_error_nodiag();
}

// Spotcheck: the pool can work with zero timeouts
BOOST_FIXTURE_TEST_CASE(zero_timeuts, fixture)
{
    // Create and run the pool
    auto params = create_pool_params();
    params.max_size = 1u;  // so we force a reset
    params.connect_timeout = std::chrono::seconds(0);
    params.ping_timeout = std::chrono::seconds(0);
    params.ping_interval = std::chrono::seconds(0);
    connection_pool pool(ctx, std::move(params));
    auto run_result = pool.async_run(as_netresult);

    // Get a connection
    auto conn = pool.async_get_connection(diag, as_netresult).get();
    conn->async_ping(as_netresult).validate_no_error();

    // Cleanup the pool
    pool.cancel();
    std::move(run_result).validate_no_error_nodiag();
}

// Spotcheck: we can use completion tokens that require
// initiations to have a bound executor, like cancel_after
// This also tests that running ops with a connected cancel slot
// without triggering cancellation doesn't crash
BOOST_FIXTURE_TEST_CASE(cancel_after, fixture)
{
    constexpr std::chrono::seconds timeout(10);

    connection_pool pool(ctx, create_pool_params());
    pool.async_run(asio::cancel_after(timeout, check_run));

    // Get a connection
    auto conn = pool.async_get_connection(diag, asio::cancel_after(timeout, asio::deferred))(as_netresult)
                    .get();
    conn->async_ping(as_netresult).validate_no_error();

    // Cleanup the pool
    pool.cancel();
}

// Spotcheck: per-operation cancellation works with async_run
BOOST_FIXTURE_TEST_CASE(async_run_per_operation_cancellation, fixture)
{
    connection_pool pool(ctx, create_pool_params());
    pool.async_run(asio::cancel_after(std::chrono::microseconds(1), asio::deferred))(as_netresult)
        .validate_no_error_nodiag();
    pool.async_get_connection(diag, as_netresult).validate_error(client_errc::pool_cancelled);
}

// Spotcheck: per-operation cancellation works with async_get_connection
BOOST_FIXTURE_TEST_CASE(async_get_connection_per_operation_cancellation, fixture)
{
    // Create and run the pool
    connection_pool pool(ctx, create_pool_params(1));
    auto run_result = pool.async_run(as_netresult);

    // Get the only connection the pool has
    auto conn = pool.async_get_connection(diag, as_netresult).get();

    // Getting another connection times out
    pool.async_get_connection(diag, asio::cancel_after(std::chrono::microseconds(1), asio::deferred))(
            as_netresult
    )
        .validate_error(client_errc::no_connection_available);

    // Cleanup the pool
    pool.cancel();
    std::move(run_result).validate_no_error_nodiag();
}

#ifdef BOOST_ASIO_HAS_CO_AWAIT

// Spotcheck: we can co_await async functions in any_connection,
// and this throws the right exception type
BOOST_FIXTURE_TEST_CASE(default_token, fixture)
{
    run_coro(ctx, [&]() -> asio::awaitable<void> {
        connection_pool pool(ctx, create_pool_params());

        // Run can be used without a token. Defaults to with_diagnostics(deferred)
        auto run_op = pool.async_run();

        // Error case (pool not running)
        BOOST_CHECK_EXCEPTION(
            co_await pool.async_get_connection(),
            error_with_diagnostics,
            [](const error_with_diagnostics& err) {
                BOOST_TEST(err.code() == client_errc::pool_not_running);
                BOOST_TEST(err.get_diagnostics() == diagnostics());
                return true;
            }
        );

        // Run the pool
        std::move(run_op)([](std::exception_ptr exc) {
            if (exc)
                std::rethrow_exception(exc);
        });

        // Success case
        auto conn = co_await pool.async_get_connection();
        co_await conn->async_ping();

        // Finish
        pool.cancel();
    });
}

// cancel_after can be used as a partial token with async_run and async_get_connection.
BOOST_FIXTURE_TEST_CASE(cancel_after_partial_token, fixture)
{
    run_coro(ctx, [&]() -> asio::awaitable<void> {
        connection_pool pool(ctx, create_pool_params(1));

        // Run can be used with cancel_after
        asio::co_spawn(
            ctx,
            [&]() -> asio::awaitable<void> {
                co_await pool.async_run(asio::cancel_after(std::chrono::seconds(1)));
            },
            [](std::exception_ptr exc) {
                if (exc)
                    std::rethrow_exception(exc);
            }
        );

        // Success case
        auto conn = co_await pool.async_get_connection(asio::cancel_after(std::chrono::seconds(1)));
        co_await conn->async_ping();

        // Error case (operation cancelled)
        BOOST_CHECK_EXCEPTION(
            co_await pool.async_get_connection(asio::cancel_after(std::chrono::microseconds(1))),
            error_with_diagnostics,
            [](const error_with_diagnostics& err) {
                BOOST_TEST(err.code() == client_errc::no_connection_available);
                BOOST_TEST(err.get_diagnostics() == diagnostics());
                return true;
            }
        );

        // Finish
        pool.cancel();
    });
}

#endif

// Spotcheck: constructing a connection_pool with invalid params throws
BOOST_AUTO_TEST_CASE(invalid_params)
{
    asio::io_context ctx;
    pool_params params;
    params.connect_timeout = std::chrono::seconds(-1);

    BOOST_CHECK_EXCEPTION(
        connection_pool(ctx, std::move(params)),
        std::invalid_argument,
        [](const std::invalid_argument& exc) {
            return exc.what() == string_view("pool_params::connect_timeout must not be negative");
        }
    );
}

BOOST_AUTO_TEST_SUITE_END()<|MERGE_RESOLUTION|>--- conflicted
+++ resolved
@@ -363,18 +363,6 @@
     pool.async_get_connection(diag, as_netresult).validate_error(client_errc::pool_cancelled);
 }
 
-<<<<<<< HEAD
-=======
-BOOST_FIXTURE_TEST_CASE(get_connection_pool_not_running, fixture)
-{
-    // Create a pool but don't run it
-    connection_pool pool(ctx, create_pool_params());
-
-    // Getting a connection fails immediately with a descriptive error code
-    pool.async_get_connection(diag, as_netresult).validate_error(client_errc::pool_not_running);
-}
-
->>>>>>> e39c9785
 // Having a valid pooled_connection alive extends the pool's lifetime
 BOOST_DATA_TEST_CASE_F(fixture, pooled_connection_extends_pool_lifetime, data::make({false, true}))
 {
