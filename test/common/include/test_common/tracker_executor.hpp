//
// Copyright (c) 2019-2024 Ruben Perez Hidalgo (rubenperez038 at gmail dot com)
//
// Distributed under the Boost Software License, Version 1.0. (See accompanying
// file LICENSE_1_0.txt or copy at http://www.boost.org/LICENSE_1_0.txt)
//

#ifndef BOOST_MYSQL_TEST_COMMON_INCLUDE_TEST_COMMON_TRACKER_EXECUTOR_HPP
#define BOOST_MYSQL_TEST_COMMON_INCLUDE_TEST_COMMON_TRACKER_EXECUTOR_HPP

#include <boost/asio/any_io_executor.hpp>
#include <boost/core/span.hpp>

namespace boost {
namespace mysql {
namespace test {

// A tracker executor wraps an any_io_executor and tracks execute calls.
// Every executor has a distinct ID. When an executor starts executing
// a function, its ID is pushed to a thread-local call stack, and popped
// when the function returns.
// This allows us to reliable check whether "we're running in the context of executor X"
struct tracker_executor_result
{
    int executor_id;
    asio::any_io_executor ex;
};

// Create
tracker_executor_result create_tracker_executor(asio::any_io_executor inner);

// Get the executor call stack, as a span of IDs. Most recent call last.
boost::span<const int> executor_stack();

// Get the ID of a tracker executor, or -1 if it's not a tracker executor
int get_executor_id(asio::any_io_executor);

// We maintain a thread-local state variable that tracks whether we're running
// in the context of an initiation function or not.
// Use this guard when invoking initiation functions to set/clear the flag,
// and the function below to check it.
struct initiation_guard
{
    initiation_guard();
    initiation_guard(const initiation_guard&) = delete;
    initiation_guard(initiation_guard&&) = delete;
    initiation_guard& operator=(const initiation_guard&) = delete;
    initiation_guard& operator=(initiation_guard&&) = delete;
    ~initiation_guard();
};
bool is_initiation_function();

<<<<<<< HEAD
// Global I/O context
asio::any_io_executor global_context_executor();
void poll_global_context();  // poll once
void poll_global_context(
    const bool* done,
    source_location loc = BOOST_MYSQL_CURRENT_LOCATION
);  // poll until *done == true
void poll_global_context(
    const std::function<bool()>& done,
    source_location loc = BOOST_MYSQL_CURRENT_LOCATION
);  // poll until done() == true

// TODO: refactor this
void poll_context(
    asio::any_io_executor ex,
    const bool* done,
    source_location loc = BOOST_MYSQL_CURRENT_LOCATION
);

// Run fn in the global context, then poll
void run_in_global_context(
    const std::function<void()>& fn,
    source_location loc = BOOST_MYSQL_CURRENT_LOCATION
);

=======
>>>>>>> 7ef6ff87
}  // namespace test
}  // namespace mysql
}  // namespace boost

#endif<|MERGE_RESOLUTION|>--- conflicted
+++ resolved
@@ -50,34 +50,6 @@
 };
 bool is_initiation_function();
 
-<<<<<<< HEAD
-// Global I/O context
-asio::any_io_executor global_context_executor();
-void poll_global_context();  // poll once
-void poll_global_context(
-    const bool* done,
-    source_location loc = BOOST_MYSQL_CURRENT_LOCATION
-);  // poll until *done == true
-void poll_global_context(
-    const std::function<bool()>& done,
-    source_location loc = BOOST_MYSQL_CURRENT_LOCATION
-);  // poll until done() == true
-
-// TODO: refactor this
-void poll_context(
-    asio::any_io_executor ex,
-    const bool* done,
-    source_location loc = BOOST_MYSQL_CURRENT_LOCATION
-);
-
-// Run fn in the global context, then poll
-void run_in_global_context(
-    const std::function<void()>& fn,
-    source_location loc = BOOST_MYSQL_CURRENT_LOCATION
-);
-
-=======
->>>>>>> 7ef6ff87
 }  // namespace test
 }  // namespace mysql
 }  // namespace boost
