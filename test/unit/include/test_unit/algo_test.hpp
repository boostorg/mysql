--- conflicted
+++ resolved
@@ -161,7 +161,6 @@
     }
 
     BOOST_ATTRIBUTE_NODISCARD
-<<<<<<< HEAD
     algo_test& will_set_capabilities(detail::capabilities expected)
     {
         state_changes_.current_capabilities = expected;
@@ -179,11 +178,13 @@
     algo_test& will_set_flavor(detail::db_flavor expected)
     {
         state_changes_.flavor = expected;
-=======
+        return *this;
+    }
+
+    BOOST_ATTRIBUTE_NODISCARD
     algo_test& will_set_tls_active(bool expected)
     {
         state_changes_.tls_active = expected;
->>>>>>> 41a67462
         return *this;
     }
 
