--- conflicted
+++ resolved
@@ -135,12 +135,8 @@
         test/constant_string_view.cpp
         test/pfr.cpp
         test/pipeline.cpp
-<<<<<<< HEAD
+        test/with_diagnostics.cpp
 
-=======
-        test/with_diagnostics.cpp
-        
->>>>>>> 00bc8126
     : requirements
         <include>include
     : target-name boost_mysql_unittests
