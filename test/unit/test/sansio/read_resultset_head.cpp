--- conflicted
+++ resolved
@@ -42,11 +42,7 @@
 struct impl_fixture : algo_fixture_base
 {
     mock_execution_processor proc;
-<<<<<<< HEAD
-    detail::read_resultset_head_impl_algo algo{diag, {&proc}};
-=======
     detail::read_resultset_head_algo algo{{&proc}};
->>>>>>> 41a67462
 
     impl_fixture()
     {
