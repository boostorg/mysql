--- conflicted
+++ resolved
@@ -433,13 +433,7 @@
 
 BOOST_DATA_TEST_CASE(ok, data::make(make_all_samples()))
 {
-<<<<<<< HEAD
-    auto meta = create_meta(sample.type, sample.flags, static_cast<std::uint8_t>(sample.decimals));
-=======
     auto meta = create_meta(sample.type, sample.flags, static_cast<std::uint8_t>(sample.decimals), sample.collation);
-    const std::uint8_t* buffer_first = reinterpret_cast<const std::uint8_t*>(sample.from.data());
-    field_view actual_value;
->>>>>>> 643e39f8
 
     field_view actual_value;
     auto err = deserialize_text_field(
