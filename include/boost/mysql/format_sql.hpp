--- conflicted
+++ resolved
@@ -394,14 +394,6 @@
  */
 using format_context = basic_format_context<std::string>;
 
-<<<<<<< HEAD
-template <>
-struct formatter<identifier>
-{
-    BOOST_MYSQL_DECL
-    static void format(const identifier& value, format_context_base& ctx);
-};
-
 // TODO: document properly
 // The default format function, used by \ref sequence unless otherwise specified.
 // Appends the passed value to the context, without performing any transformation.
@@ -461,8 +453,6 @@
     }
 };
 
-=======
->>>>>>> 08abb5d0
 /**
  * \brief (EXPERIMENTAL) Composes a SQL query client-side appending it to a format context.
  * \details
