//
// Copyright (c) 2019-2024 Ruben Perez Hidalgo (rubenperez038 at gmail dot com)
//
// Distributed under the Boost Software License, Version 1.0. (See accompanying
// file LICENSE_1_0.txt or copy at http://www.boost.org/LICENSE_1_0.txt)
//

#ifndef BOOST_MYSQL_ANY_ADDRESS_HPP
#define BOOST_MYSQL_ANY_ADDRESS_HPP

#include <boost/mysql/defaults.hpp>
#include <boost/mysql/string_view.hpp>

#include <boost/mysql/detail/access.hpp>

#include <string>

namespace boost {
namespace mysql {

/// The type of an address identifying a MySQL server.
enum class address_type
{
    /// An Internet hostname and a TCP port.
    host_and_port,

    /// A UNIX domain socket path.
    unix_path
};

/**
 * \brief A host and port identifying how to connect to a MySQL server.
 * \details
 * This is an owning type with value semantics.
 */
struct host_and_port
{
    /**
     * \brief The hostname where the MySQL server is expected to be listening.
     * \details
     * An empty string is equivalent to `localhost`. This is the default.
     * This is an owning field
     */
    std::string host;

    /// The port where the MySQL server is expected to be listening.
    unsigned short port{default_port};
};

/**
 * \brief Contains a UNIX-socket domain path.
 * \details
 * This type is defined in all systems, regardless of their UNIX socket support.
 *
 * This is an owning type with value semantics.
 */
struct unix_path
{
    /**
     * \brief The UNIX domain socket path where the MySQL server is listening.
     * \details Defaults to the empty string. This is an owning field.
     */
    std::string path;
};

/**
 * \brief A server address, identifying how to physically connect to a MySQL server.
 * \details
 * A variant-like type that can represent the network address of a MySQL server,
 * regardless of the transport type being used. It can contain either a host
 * and port (to connect using TCP) or a UNIX path (to connect using UNIX domain sockets).
<<<<<<< HEAD
 *
 * This class may be extended in the future to accomodate Windows named pipes.
 *
=======
 * \n
 * This class may be extended in the future to accommodate Windows named pipes.
 * \n
>>>>>>> 4bfdd8fb
 * This type has value semantics: it is owning and regular.
 */
class any_address
{
    struct
    {
        address_type type;
        std::string address;
        unsigned short port;
    } impl_;

    any_address(address_type t, std::string&& addr, unsigned short port) noexcept
        : impl_{t, std::move(addr), port}
    {
    }
    friend struct detail::access;

public:
    /**
     * \brief Constructs an empty address.
     * \details Results in an address with `this->type() == address_type::host_and_port`,
     * `this->hostname() == ""` and `this->port() == default_port`, which identifies
     * a server running on `localhost` using the default port.
     * \par Exception safety
     * No-throw guarantee.
     */
    any_address() noexcept : any_address(address_type::host_and_port, std::string(), default_port) {}

    /**
     * \brief Copy constructor.
     * \par Exception safety
     * Strong guarantee. Exceptions may be thrown by memory allocations.
     * \par Object lifetimes
     * `*this` and `other` will have independent lifetimes (regular value semantics).
     */
    any_address(const any_address& other) = default;

    /**
     * \brief Move constructor.
     * \details Leaves `other` in a valid but unspecified state.
     * \par Exception safety
     * No-throw guarantee.
     */
    any_address(any_address&& other) = default;

    /**
     * \brief Copy assignment.
     * \par Exception safety
     * Basic guarantee. Exceptions may be thrown by memory allocations.
     * \par Object lifetimes
     * `*this` and `other` will have independent lifetimes (regular value semantics).
     */
    any_address& operator=(const any_address& other) = default;

    /**
     * \brief Move assignment.
     * \details Leaves `other` in a valid but unspecified state.
     * \par Exception safety
     * No-throw guarantee.
     */
    any_address& operator=(any_address&& other) = default;

    /// Destructor.
    ~any_address() = default;

    /**
     * \brief Constructs an address containing a host and a port.
     * \details Results in an address with `this->type() == address_type::host_and_port`,
     * `this->hostname() == value.hostname()` and `this->port() == value.port()`.
     *
     * \par Object lifetimes
     * `*this` and `value` will have independent lifetimes (regular value semantics).
     *
     * \par Exception safety
     * No-throw guarantee.
     */
    any_address(host_and_port value) noexcept
        : impl_{address_type::host_and_port, std::move(value.host), value.port}
    {
    }

    /**
     * \brief Constructs an address containing a UNIX socket path.
     * \details Results in an address with `this->type() == address_type::unix_path`,
     * `this->unix_socket_path() == value.path()`.
     *
     * \par Object lifetimes
     * `*this` and `value` will have independent lifetimes (regular value semantics).
     *
     * \par Exception safety
     * No-throw guarantee.
     */
    any_address(unix_path value) noexcept : impl_{address_type::unix_path, std::move(value.path), 0} {}

    /**
     * \brief Retrieves the type of address that this object contains.
     * \par Exception safety
     * No-throw guarantee.
     */
    address_type type() const noexcept { return impl_.type; }

    /**
     * \brief Retrieves the hostname that this object contains.
     * \par Preconditions
     * `this->type() == address_type::host_and_port`
     *
     * \par Object lifetimes
     * The returned view points into `*this`, and is valid as long as `*this`
     * is alive and hasn't been assigned to or moved from.
     *
     * \par Exception safety
     * No-throw guarantee.
     */
    string_view hostname() const noexcept
    {
        BOOST_ASSERT(type() == address_type::host_and_port);
        return impl_.address;
    }

    /**
     * \brief Retrieves the port that this object contains.
     * \par Preconditions
     * `this->type() == address_type::host_and_port`
     *
     * \par Exception safety
     * No-throw guarantee.
     */
    unsigned short port() const noexcept
    {
        BOOST_ASSERT(type() == address_type::host_and_port);
        return impl_.port;
    }

    /**
     * \brief Retrieves the UNIX socket path that this object contains.
     * \par Preconditions
     * `this->type() == address_type::unix_path`
     *
     * \par Object lifetimes
     * The returned view points into `*this`, and is valid as long as `*this`
     * is alive and hasn't been assigned to or moved from.
     *
     * \par Exception safety
     * No-throw guarantee.
     */
    string_view unix_socket_path() const noexcept
    {
        BOOST_ASSERT(type() == address_type::unix_path);
        return impl_.address;
    }

    /**
     * \brief Replaces the current object with a host and port.
     * \details
     * Destroys the current contained object and constructs a new
     * host and port from the passed components. This function can
     * change the underlying type of object held by `*this`.
     *
     * The constructed object has `this->type() == address_type::host_and_port`,
     * `this->hostname() == hostname` and `this->port() == port`.
     *
     * An empty hostname is equivalent to `localhost`.
     *
     * \par Exception safety
     * Basic guarantee. Memory allocations may throw.
     * \par Object lifetimes
     * Invalidates views pointing into `*this`.
     */
    void emplace_host_and_port(std::string hostname, unsigned short port = default_port)
    {
        impl_.type = address_type::host_and_port;
        impl_.address = std::move(hostname);
        impl_.port = port;
    }

    /**
     * \brief Replaces the current object with a UNIX socket path.
     * \details
     * Destroys the current contained object and constructs a new
     * UNIX socket path from the passed value. This function can
     * change the underlying type of object held by `*this`.
     *
     * The constructed object has `this->type() == address_type::unix_path` and
     * `this->unix_socket_path() == path`.
     *
     * \par Exception safety
     * Basic guarantee. Memory allocations may throw.
     * \par Object lifetimes
     * Invalidates views pointing into `*this`.
     */
    void emplace_unix_path(std::string path)
    {
        impl_.type = address_type::unix_path;
        impl_.address = std::move(path);
        impl_.port = 0;
    }

    /**
     * \brief Tests for equality.
     * \details Two addresses are equal if they have the same type and individual components.
     * \par Exception safety
     * No-throw guarantee.
     */
    bool operator==(const any_address& rhs) const noexcept
    {
        return impl_.type == rhs.impl_.type && impl_.address == rhs.impl_.address &&
               impl_.port == rhs.impl_.port;
    }

    /**
     * \brief Tests for inequality.
     * \par Exception safety
     * No-throw guarantee.
     */
    bool operator!=(const any_address& rhs) const noexcept { return !(*this == rhs); }
};

}  // namespace mysql
}  // namespace boost

#endif<|MERGE_RESOLUTION|>--- conflicted
+++ resolved
@@ -69,15 +69,9 @@
  * A variant-like type that can represent the network address of a MySQL server,
  * regardless of the transport type being used. It can contain either a host
  * and port (to connect using TCP) or a UNIX path (to connect using UNIX domain sockets).
-<<<<<<< HEAD
  *
- * This class may be extended in the future to accomodate Windows named pipes.
+ * This class may be extended in the future to accommodate Windows named pipes.
  *
-=======
- * \n
- * This class may be extended in the future to accommodate Windows named pipes.
- * \n
->>>>>>> 4bfdd8fb
  * This type has value semantics: it is owning and regular.
  */
 class any_address
