--- conflicted
+++ resolved
@@ -295,12 +295,8 @@
     case column_type::text:
     case column_type::enum_:
     case column_type::set:
-<<<<<<< HEAD
-    case column_type::decimal: return deserialize_text_value_string(from, output);
-=======
     case column_type::decimal:
-    case column_type::json: return deserialize_text_value_string(from, output, buffer_first, false);
->>>>>>> 643e39f8
+    case column_type::json: return deserialize_text_value_string(from, output);
     // Blobs and anything else
     case column_type::binary:
     case column_type::varbinary:
