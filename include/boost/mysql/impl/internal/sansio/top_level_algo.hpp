--- conflicted
+++ resolved
@@ -17,11 +17,7 @@
 
 #include <boost/mysql/impl/internal/coroutine.hpp>
 #include <boost/mysql/impl/internal/sansio/connection_state_data.hpp>
-<<<<<<< HEAD
-#include <boost/mysql/impl/internal/sansio/connection_status.hpp>
-=======
 #include <boost/mysql/impl/internal/sansio/run_pipeline.hpp>
->>>>>>> 41a67462
 
 #include <boost/core/span.hpp>
 
@@ -75,18 +71,10 @@
         switch (resume_point_)
         {
         case 0:
-<<<<<<< HEAD
-            // Check that we're not already running something
-            if (st_->op_in_progress)
-                return error_code(client_errc::operation_in_progress);
-
-            // Mark that we're running an operation
-=======
             // We shouldn't be running another operation if we get here
             // (caught by setup).
             // Record that we're running an operation
             BOOST_ASSERT(!st_->op_in_progress);
->>>>>>> 41a67462
             st_->op_in_progress = true;
 
             // Run until completion
@@ -98,13 +86,6 @@
                 // Check next action
                 if (act.is_done())
                 {
-<<<<<<< HEAD
-                    // If there was a fatal error, we're no longer connected
-                    if (is_fatal_error(act.error()))
-                        st_->status = connection_status::not_connected;
-
-=======
->>>>>>> 41a67462
                     // Record that we're no longer running an operation
                     st_->op_in_progress = false;
 
