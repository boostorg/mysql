//
// Copyright (c) 2019-2025 Ruben Perez Hidalgo (rubenperez038 at gmail dot com)
//
// Distributed under the Boost Software License, Version 1.0. (See accompanying
// file LICENSE_1_0.txt or copy at http://www.boost.org/LICENSE_1_0.txt)
//

#ifndef BOOST_MYSQL_IMPL_INTERNAL_SANSIO_SET_CHARACTER_SET_HPP
#define BOOST_MYSQL_IMPL_INTERNAL_SANSIO_SET_CHARACTER_SET_HPP

#include <boost/mysql/character_set.hpp>
#include <boost/mysql/client_errc.hpp>
#include <boost/mysql/diagnostics.hpp>
#include <boost/mysql/format_sql.hpp>

#include <boost/mysql/detail/algo_params.hpp>
#include <boost/mysql/detail/next_action.hpp>

#include <boost/mysql/impl/internal/coroutine.hpp>
#include <boost/mysql/impl/internal/protocol/deserialization.hpp>
#include <boost/mysql/impl/internal/protocol/serialization.hpp>
#include <boost/mysql/impl/internal/sansio/connection_state_data.hpp>

#include <boost/system/result.hpp>

#include <cstdint>

namespace boost {
namespace mysql {
namespace detail {

// Securely compose a SET NAMES statement
inline system::result<std::string> compose_set_names(character_set charset)
{
    // The character set should not be default-constructed
    BOOST_ASSERT(charset.name != nullptr);

    // For security, if the character set has non-ascii characters in it name, reject it.
    format_context ctx(format_options{ascii_charset, true});
    ctx.append_raw("SET NAMES ").append_value(charset.name);
    return std::move(ctx).get();
}

class read_set_character_set_response_algo
{
    int resume_point_{0};
    character_set charset_;
    std::uint8_t seqnum_{0};

public:
    read_set_character_set_response_algo(character_set charset, std::uint8_t seqnum)
        : charset_(charset), seqnum_(seqnum)
    {
    }
    character_set charset() const { return charset_; }
    std::uint8_t& sequence_number() { return seqnum_; }

    next_action resume(connection_state_data& st, diagnostics& diag, error_code ec)
    {
        // SET NAMES never returns rows. Using execute requires us to allocate
        // a results object, which we can avoid by simply sending the query and reading the OK response.
        switch (resume_point_)
        {
        case 0:

            // Read the response
            BOOST_MYSQL_YIELD(resume_point_, 1, st.read(seqnum_))
            if (ec)
                return ec;

            // Verify it's what we expected
            ec = st.deserialize_ok(diag);
            if (ec)
                return ec;

            // If we were successful, update the character set
            st.current_charset = charset_;
        }

        return next_action();
    }
};

class set_character_set_algo
{
    int resume_point_{0};
    read_set_character_set_response_algo read_response_st_;

    next_action compose_request(connection_state_data& st)
    {
        auto q = compose_set_names(read_response_st_.charset());
        if (q.has_error())
            return q.error();
        return st.write(query_command{q.value()}, read_response_st_.sequence_number());
    }

public:
    set_character_set_algo(set_character_set_algo_params params) noexcept
        : read_response_st_(params.charset, 0u)
    {
    }

    next_action resume(connection_state_data& st, diagnostics& diag, error_code ec)
    {
        next_action act;

        // SET NAMES never returns rows. Using execute requires us to allocate
        // a results object, which we can avoid by simply sending the query and reading the OK response.
        switch (resume_point_)
        {
        case 0:

<<<<<<< HEAD
            // Setup
            read_response_st_.diag().clear();

            // Check status
            ec = st.check_status_ready();
            if (ec)
                return ec;

=======
>>>>>>> 41a67462
            // Send the execution request
            BOOST_MYSQL_YIELD(resume_point_, 1, compose_request(st))
            if (ec)
                return ec;

            // Read the response
            while (!(act = read_response_st_.resume(st, diag, ec)).is_done())
                BOOST_MYSQL_YIELD(resume_point_, 2, act)
            return act;
        }

        return next_action();
    }
};

}  // namespace detail
}  // namespace mysql
}  // namespace boost

#endif<|MERGE_RESOLUTION|>--- conflicted
+++ resolved
@@ -110,17 +110,11 @@
         {
         case 0:
 
-<<<<<<< HEAD
-            // Setup
-            read_response_st_.diag().clear();
-
             // Check status
             ec = st.check_status_ready();
             if (ec)
                 return ec;
 
-=======
->>>>>>> 41a67462
             // Send the execution request
             BOOST_MYSQL_YIELD(resume_point_, 1, compose_request(st))
             if (ec)
