#
# Copyright (c) 2019-2024 Ruben Perez Hidalgo (rubenperez038 at gmail dot com)
#
# Distributed under the Boost Software License, Version 1.0. (See accompanying
# file LICENSE_1_0.txt or copy at http://www.boost.org/LICENSE_1_0.txt)
#


project mysql/doc ;

import boostbook ;
import os ;
<<<<<<< HEAD
import path ;
import ../../../tools/docca/docca.jam ;
=======
import-search /boost/docca ;
import docca ;
>>>>>>> 20335ac9


# Note: adding server-specific error codes and collations to the reference
# increases build times a lot without any benefit
local doxygen_exclussions =
    detail
    impl
    mysql_server_errc.hpp
    mariadb_server_errc.hpp
    mysql_collations.hpp
    mariadb_collations.hpp
    src.hpp
;

local include-prefix = [ path.root $(__file__:D) [ path.pwd ] ] ;
include-prefix = [ path.native $(include-prefix:D)/include ] ;

docca.pyreference reference.qbk
    :
        [ glob-tree-ex ../include/boost/mysql : *.hpp : $(doxygen_exclussions) ]
    :
        <doxygen:param>PROJECT_NAME=MySQL
        <doxygen:param>PROJECT_BRIEF="C++ MySQL Client Library"
        <doxygen:param>DISTRIBUTE_GROUP_DOC=YES
        <doxygen:param>ENABLE_PREPROCESSING=YES
        <doxygen:param>MACRO_EXPANSION=YES
        <doxygen:param>EXPAND_ONLY_PREDEF=YES
        <doxygen:param>SEARCH_INCLUDES=NO
        <doxygen:param>STRIP_FROM_PATH=$(include-prefix)
        <doxygen:param>"PREDEFINED=\\
            BOOST_MYSQL_DOXYGEN \\
            __cpp_lib_string_view \\
            __cpp_char8_t \\
            \"BOOST_PFR_ENABLED=1\" \\
            \"BOOST_PFR_CORE_NAME_ENABLED=1\" \\
            \"BOOST_DEPRECATED(a)=\" \\
            \"BOOST_ATTRIBUTE_NODISCARD=[[nodiscard]]\" \\
            \"BOOST_ASIO_INITFN_RESULT_TYPE(t,a)=auto\" \\
            \"BOOST_ASIO_COMPLETION_TOKEN_FOR(sig)=class\" \\
            \"BOOST_ASIO_INITFN_AUTO_RESULT_TYPE(ct,sig)=auto\" \\
            \"BOOST_ASIO_DEFAULT_COMPLETION_TOKEN_TYPE(ex)=\" \\
            \"BOOST_ASIO_DEFAULT_COMPLETION_TOKEN(ex)=\" \\
            \"BOOST_MYSQL_RETURN_TYPE(...)=\" \\
            \"protected=private\" \\
            \"BOOST_CXX14_CONSTEXPR=constexpr\" \\
            \"BOOST_INLINE_CONSTEXPR=inline constexpr\" \\
            \"BOOST_MYSQL_CONSTEVAL=consteval\" \\
            \"BOOST_MYSQL_CXX14\" \\
            \"BOOST_MYSQL_WRITABLE_FIELD_TUPLE=class\" \\
            \"BOOST_MYSQL_FIELD_VIEW_FORWARD_ITERATOR=class\" \\
            \"BOOST_MYSQL_EXECUTION_REQUEST=class\" \\
            \"BOOST_MYSQL_RESULTS_TYPE=class\" \\
            \"BOOST_MYSQL_EXECUTION_STATE_TYPE=class\" \\
            \"BOOST_MYSQL_OUTPUT_STRING=class\" \\
            \"BOOST_MYSQL_FORMATTABLE=class\" \\
            \"BOOST_MYSQL_STATIC_ROW=class\" \\
            \"BOOST_MYSQL_PIPELINE_REQUEST_TYPE=class\" \\
            \"BOOST_MYSQL_PIPELINE_STAGE_TYPE=class\" \\
            \"BOOST_MYSQL_WRITABLE_FIELD=class\" \\
            \"BOOST_MYSQL_DECL=\" \\
            \"BOOST_MYSQL_HAS_LOCAL_TIME=\" \\
            \"BOOST_NO_CXX17_DEDUCTION_GUIDES=\" \\
            "
        <doxygen:param>SKIP_FUNCTION_MACROS=NO
        <doxygen:param>OUTPUT_LANGUAGE=English
        <doxygen:param>ABBREVIATE_BRIEF=
        <doxygen:param>AUTOLINK_SUPPORT=NO
        <doxygen:param>EXTRACT_ALL=NO
        <doxygen:param>EXTRACT_PRIVATE=NO
        <doxygen:param>EXTRACT_LOCAL_CLASSES=NO
        <doxygen:param>HIDE_UNDOC_MEMBERS=YES
        <doxygen:param>HIDE_UNDOC_CLASSES=YES
        <doxygen:param>HIDE_FRIEND_COMPOUNDS=YES
        <doxygen:param>CASE_SENSE_NAMES=YES
        <doxygen:param>SHOW_INCLUDE_FILES=NO
        <doxygen:param>INLINE_INFO=NO
        <doxygen:param>SORT_MEMBER_DOCS=NO
        <doxygen:param>SORT_MEMBERS_CTORS_1ST=YES
        <doxygen:param>SHOW_USED_FILES=NO
        <doxygen:param>SHOW_FILES=NO
        <doxygen:param>SHOW_NAMESPACES=NO
        <doxygen:param>QUIET=YES

        <docca:config>config.json
    ;

install images
    :
        [ glob images/*.png images/*.svg ]
    :
        <location>html/mysql/images
    ;

explicit images ;

xml mysql_doc
    :
        qbk/00_main.qbk
    :
        <dependency>reference.qbk
        <dependency>images
    ;

explicit mysql_doc ;


boostbook mysql
    :
        mysql_doc
    :
        <xsl:param>boost.root=../../../..
        <xsl:param>chapter.autolabel=1
        <xsl:param>chunk.section.depth=8                # Depth to which sections should be chunked
        <xsl:param>chunk.first.sections=1               # Chunk the first top-level section?
        <xsl:param>toc.section.depth=8                  # How deep should recursive sections appear in the TOC?
        <xsl:param>toc.max.depth=8                      # How many levels should be created for each TOC?
        <xsl:param>generate.toc="chapter toc,title section nop reference nop part toc"
        <include>../../../tools/boostbook/dtd
    :
        <dependency>images
    ;

# These are used to inform the build system of the
# means to build the integrated and stand-alone docs.

alias boostdoc ;
explicit boostdoc ;

alias boostrelease : mysql ;
explicit boostrelease ;<|MERGE_RESOLUTION|>--- conflicted
+++ resolved
@@ -10,13 +10,9 @@
 
 import boostbook ;
 import os ;
-<<<<<<< HEAD
 import path ;
-import ../../../tools/docca/docca.jam ;
-=======
 import-search /boost/docca ;
 import docca ;
->>>>>>> 20335ac9
 
 
 # Note: adding server-specific error codes and collations to the reference
