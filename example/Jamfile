--- conflicted
+++ resolved
@@ -71,14 +71,7 @@
 run_example callbacks : 2_simple/callbacks.cpp
     : $(regular_args) ;
 run_example coroutines_cpp11 : 2_simple/coroutines_cpp11.cpp /boost/mysql/test//boost_context_lib
-<<<<<<< HEAD
     : $(regular_args) : : <warnings-as-errors>off ; # TODO: remove when Boost.Context removes warnings
-=======
-    : $(regular_args) : :
-    # TODO: remove when https://github.com/boostorg/context/issues/284 is fixed
-    <warnings-as-errors>off
-;
->>>>>>> c242bb0f
 run_example batch_inserts : 2_simple/batch_inserts.cpp /boost/mysql/test//boost_json_lib
     : $(hostname) : run_batch_inserts.py ;
 run_example batch_inserts_generic : 2_simple/batch_inserts_generic.cpp /boost/mysql/test//boost_json_lib
@@ -126,9 +119,6 @@
         # Uses heavily Boost.Context coroutines, which aren't fully supported by asan
         <address-sanitizer>norecover:<build>no
         <address-sanitizer>enable:<build>no
-<<<<<<< HEAD
-        <warnings-as-errors>off # TODO: remove when Boost.Context removes warnings
-=======
         # TODO: remove when https://github.com/boostorg/context/issues/284 is fixed
         <warnings-as-errors>off
     ;
@@ -144,5 +134,4 @@
         /boost/mysql/test//boost_beast_lib
     : $(hostname)
     : run_orders.py
->>>>>>> c242bb0f
     ;