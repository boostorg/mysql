--- conflicted
+++ resolved
@@ -200,9 +200,13 @@
 
     // Adds an individual filter to the context. Used by sequence()
     auto filter_format_fn = [](filter item, boost::mysql::format_context_base& elm_ctx) {
-        elm_ctx.append_value(boost::mysql::identifier(item.field_name))
-            .append_raw(boost::mysql::runtime(op_type_to_sql(item.op)))
-            .append_value(item.field_value);
+        boost::mysql::format_sql_to(
+            elm_ctx,
+            "{:i} {:r} {}",
+            item.field_name,
+            op_type_to_sql(item.op),
+            item.field_value
+        );
     };
 
     // Add the query with the filters to ctx.
@@ -219,11 +223,7 @@
     {
         // identifier formats a string as a SQL identifier, instead of a string literal.
         // For instance, this may generate "ORDER BY `first_name`"
-<<<<<<< HEAD
-        boost::mysql::format_sql_to(ctx, " ORDER BY {}", boost::mysql::identifier(*order_by));
-=======
-        boost::mysql::format_sql_to(ctx, "ORDER BY {:i}", *filts.order_by);
->>>>>>> 08abb5d0
+        boost::mysql::format_sql_to(ctx, "ORDER BY {:i}", *order_by);
     }
 
     // Get our generated query
