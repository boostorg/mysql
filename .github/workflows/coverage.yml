--- conflicted
+++ resolved
@@ -18,11 +18,7 @@
   coverage:
     runs-on: ubuntu-latest
     container:
-<<<<<<< HEAD
-      image: ghcr.io/anarthal-containers/build-gcc14:1e06ba22fc5ab038a3c4ce4a73d0d624848c8f70
-=======
-      image: ghcr.io/anarthal-containers/build-gcc13:b1f46a8305f62d0af54dda34231b199d76e945f1
->>>>>>> 0198dad1
+      image: ghcr.io/anarthal-containers/build-gcc13:1e06ba22fc5ab038a3c4ce4a73d0d624848c8f70
       volumes:
         - /var/run/mysqld:/var/run/mysqld
     services:
