--- conflicted
+++ resolved
@@ -21,20 +21,12 @@
   coverage:
     runs-on: ubuntu-latest
     container:
-<<<<<<< HEAD
-      image: ghcr.io/anarthal-containers/build-gcc14
-=======
-      image: ghcr.io/anarthal-containers/build-gcc13:252732b3d7af7f78618e877479b85d4d611a61f4
->>>>>>> f4ed0b9f
+      image: ghcr.io/anarthal-containers/build-gcc14:c3f5316cc19bf3c0f7a83e31dec58139581f5764
       volumes:
         - /var/run/mysqld:/var/run/mysqld
     services:
       mysql:
-<<<<<<< HEAD
-        image: ghcr.io/anarthal-containers/mysql8:e7bd656c3515263f9b3c69a2d73d045f6a0fed72
-=======
-        image: ghcr.io/anarthal-containers/mysql8:252732b3d7af7f78618e877479b85d4d611a61f4
->>>>>>> f4ed0b9f
+        image: ghcr.io/anarthal-containers/mysql8:c3f5316cc19bf3c0f7a83e31dec58139581f5764
         ports:
           - 3306:3306
         volumes:
